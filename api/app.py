--- conflicted
+++ resolved
@@ -1,12 +1,6 @@
-<<<<<<< HEAD
-﻿# Import required FastAPI components for building the API
-from fastapi import FastAPI, HTTPException, UploadFile, File
-from fastapi.responses import StreamingResponse
-=======
 # Import required FastAPI components for building the API
 from fastapi import FastAPI, HTTPException
 from fastapi.responses import StreamingResponse, JSONResponse
->>>>>>> d6d0768a
 from fastapi.middleware.cors import CORSMiddleware
 # Import Pydantic for data validation and settings management
 from pydantic import BaseModel
@@ -14,9 +8,6 @@
 from openai import OpenAI
 import os
 from typing import Optional
-import PyPDF2
-import io
-import json
 
 # Initialize FastAPI application with a title
 app = FastAPI(
@@ -35,203 +26,45 @@
     allow_headers=["*"],  # Allows all headers in requests
 )
 
-# Simple in-memory storage for demo purposes
-uploaded_documents = {}
-
 # Define the data model for chat requests using Pydantic
 # This ensures incoming request data is properly validated
 class ChatRequest(BaseModel):
     developer_message: str  # Message from the developer/system
     user_message: str      # Message from the user
-    model: Optional[str] = "gpt-3.5-turbo"  # Optional model selection with default
+    model: Optional[str] = "gpt-4.1-mini"  # Optional model selection with default
     api_key: str          # OpenAI API key for authentication
-
-class RAGChatRequest(BaseModel):
-    user_message: str
-    api_key: str
-    model: Optional[str] = "gpt-3.5-turbo"
-    developer_message: Optional[str] = "You are a helpful research assistant. Answer questions based on the uploaded document context."
-
-# Simple RAG implementation
-class SimpleRAG:
-    def __init__(self):
-        self.documents = {}
-    
-    def add_document(self, filename: str, text: str):
-        # Simple text chunking
-        chunks = self._chunk_text(text)
-        self.documents[filename] = chunks
-    
-    def _chunk_text(self, text: str, chunk_size: int = 1000):
-        """Simple text chunking by character count"""
-        words = text.split()
-        chunks = []
-        current_chunk = []
-        current_length = 0
-        
-        for word in words:
-            if current_length + len(word) + 1 > chunk_size and current_chunk:
-                chunks.append(' '.join(current_chunk))
-                current_chunk = [word]
-                current_length = len(word)
-            else:
-                current_chunk.append(word)
-                current_length += len(word) + 1
-        
-        if current_chunk:
-            chunks.append(' '.join(current_chunk))
-        
-        return chunks
-    
-    def search(self, query: str, filename: str = None):
-        """Simple keyword-based search"""
-        if filename and filename in self.documents:
-            chunks = self.documents[filename]
-        else:
-            # Search all documents
-            chunks = []
-            for doc_chunks in self.documents.values():
-                chunks.extend(doc_chunks)
-        
-        # Simple keyword matching
-        query_words = query.lower().split()
-        scored_chunks = []
-        
-        for chunk in chunks:
-            chunk_lower = chunk.lower()
-            score = sum(1 for word in query_words if word in chunk_lower)
-            if score > 0:
-                scored_chunks.append((score, chunk))
-        
-        # Sort by score and return top chunks
-        scored_chunks.sort(reverse=True)
-        return [chunk for _, chunk in scored_chunks[:3]]
-
-# Initialize RAG system
-rag_system = SimpleRAG()
 
 # Define the main chat endpoint that handles POST requests
 @app.post("/api/chat")
 async def chat(request: ChatRequest):
     try:
-        # Use environment variable API key if none provided
-        api_key = request.api_key or os.getenv("OPENAI_API_KEY")
-        if not api_key:
-            raise HTTPException(status_code=400, detail="API key is required")
+        # Initialize OpenAI client with the provided API key
+        client = OpenAI(api_key=request.api_key)
         
-        # Initialize OpenAI client with the provided API key
-        client = OpenAI(api_key=api_key)
-
         # Create an async generator function for streaming responses
         async def generate():
             # Create a streaming chat completion request
             stream = client.chat.completions.create(
                 model=request.model,
                 messages=[
-                    {"role": "system", "content": request.developer_message},
+                    {"role": "developer", "content": request.developer_message},
                     {"role": "user", "content": request.user_message}
                 ],
                 stream=True  # Enable streaming response
             )
-
-            # Iterate through the streaming response
+            
+            # Yield each chunk of the response as it becomes available
             for chunk in stream:
                 if chunk.choices[0].delta.content is not None:
-                    # Format the response as Server-Sent Events
-                    yield f"data: {json.dumps({'content': chunk.choices[0].delta.content})}\n\n"
-            
-            # Send completion signal
-            yield "data: [DONE]\n\n"
+                    yield chunk.choices[0].delta.content
 
-        # Return streaming response
+        # Return a streaming response to the client
         return StreamingResponse(generate(), media_type="text/plain")
     
     except Exception as e:
+        # Handle any errors that occur during processing
         raise HTTPException(status_code=500, detail=str(e))
 
-# PDF Upload endpoint
-@app.post("/api/upload-pdf")
-async def upload_pdf(file: UploadFile = File(...)):
-    try:
-        if not file.filename.endswith('.pdf'):
-            raise HTTPException(status_code=400, detail="Only PDF files are allowed")
-        
-        # Read the uploaded file
-        contents = await file.read()
-        
-        # Extract text from PDF
-        pdf_reader = PyPDF2.PdfReader(io.BytesIO(contents))
-        text = ""
-        for page in pdf_reader.pages:
-            text += page.extract_text() + "\n"
-        
-        if not text.strip():
-            raise HTTPException(status_code=400, detail="No text found in PDF")
-        
-        # Store the document in RAG system
-        rag_system.add_document(file.filename, text)
-        uploaded_documents[file.filename] = text
-        
-        return {"message": f"PDF '{file.filename}' uploaded and processed successfully", "filename": file.filename}
-    
-    except Exception as e:
-        raise HTTPException(status_code=500, detail=f"Error processing PDF: {str(e)}")
-
-# RAG Chat endpoint
-@app.post("/api/rag-chat")
-async def rag_chat(request: RAGChatRequest):
-    try:
-        # Use environment variable API key if none provided
-        api_key = request.api_key or os.getenv("OPENAI_API_KEY")
-        if not api_key:
-            raise HTTPException(status_code=400, detail="API key is required")
-        
-        # Search for relevant context
-        relevant_chunks = rag_system.search(request.user_message)
-        
-        if not relevant_chunks:
-            context = "No relevant context found in uploaded documents."
-        else:
-            context = "\n\n".join(relevant_chunks)
-        
-        # Initialize OpenAI client
-        client = OpenAI(api_key=api_key)
-        
-        # Create an async generator function for streaming responses
-        async def generate():
-            # Create a streaming chat completion request with context
-            messages = [
-                {"role": "system", "content": f"{request.developer_message}\n\nContext from uploaded documents:\n{context}"},
-                {"role": "user", "content": request.user_message}
-            ]
-            
-            stream = client.chat.completions.create(
-                model=request.model,
-                messages=messages,
-                stream=True
-            )
-
-            # Iterate through the streaming response
-            for chunk in stream:
-                if chunk.choices[0].delta.content is not None:
-                    # Format the response as Server-Sent Events
-                    yield f"data: {json.dumps({'content': chunk.choices[0].delta.content})}\n\n"
-            
-            # Send completion signal
-            yield "data: [DONE]\n\n"
-
-        # Return streaming response
-        return StreamingResponse(generate(), media_type="text/plain")
-    
-    except Exception as e:
-        raise HTTPException(status_code=500, detail=str(e))
-
-<<<<<<< HEAD
-# Health check endpoint
-@app.get("/api/health")
-async def health_check():
-    return {"status": "ok"}
-=======
 # Define a root endpoint
 @app.get("/")
 async def root():
@@ -285,5 +118,4 @@
 if __name__ == "__main__":
     import uvicorn
     # Start the server on all network interfaces (0.0.0.0) on port 8000
-    uvicorn.run(app, host="0.0.0.0", port=8000)
->>>>>>> d6d0768a
+    uvicorn.run(app, host="0.0.0.0", port=8000)